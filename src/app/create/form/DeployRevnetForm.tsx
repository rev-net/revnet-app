import { RelayrPostBundleResponse } from "@/lib/relayr/types";
import { Divider } from "./Divider";
import { DetailsPage } from "./ProjectDetails";
import { Stages } from "./Stages";
import { ChainSelect } from "./ChainSelect";
import { useTestData } from "../helpers/useTestData";
import { useFormikContext } from "formik";
import { RevnetFormData } from "../types";
import { QuoteButton } from "../buttons/QuoteButton";
import { isFormValid } from "../helpers/isFormValid";
import { format } from "date-fns";
import { Button } from "@/components/ui/button";
import { PayAndDeploy } from "../buttons/PayAndDeploy";
import { ChainOperator } from "./ChainOperator";
import { ChainSplits } from "./ChainSplits";

export function DeployRevnetForm({
  relayrResponse,
  reset,
  isLoading,
}: {
  relayrResponse?: RelayrPostBundleResponse;
  reset: () => void;
  isLoading: boolean;
}) {

  // type `testdata` into console to fill form with TEST_FORM_DATA
  // can remove on mainnet deploy
  useTestData();

  const { submitForm, values } = useFormikContext<RevnetFormData>();
  const validBundle = !!relayrResponse?.bundle_uuid;
  const disableQuoteButton = !isFormValid(values) || validBundle;
  const revnetTokenSymbol =
    values.tokenSymbol?.length > 0 ? `$${values.tokenSymbol}` : "token";

  return (
    <div className="container mx-auto px-4 py-6 lg:px-8">
    <DetailsPage disabled={validBundle} />
    <Divider />

    <Stages disabled={validBundle} />
    <Divider />

<<<<<<< HEAD
    <ChainSelect disabled={validBundle} />
    {/* Quote and Depoly */}
    <div className="flex flex-col md:flex-row md:justify-between items-center gap-6 mt-8">
      <div className="w-full md:w-1/2">
        <ChainOperator disabled={validBundle} />
      </div>
      <div className="w-full md:w-1/2 flex flex-col items-center">
=======
      <ChainSelect disabled={validBundle} />
      {/* Quote and Depoly */}
      <div className="md:col-start-2 md:col-span-2 md:-mt-20">
        {values.chainIds.length > 0 && (
          <>
            <ChainOperator disabled={validBundle} />
            <Divider />
            <ChainSplits disabled={validBundle} />
          </>
        )}
>>>>>>> f516bd06
        <QuoteButton
          isLoading={isLoading}
          validBundle={validBundle}
          disableQuoteButton={disableQuoteButton}
          onSubmit={submitForm}
        />
        {relayrResponse && (
          <div className="flex flex-col items-center mt-4 w-full">
            <div className="text-xs italic text-center">
              Quote valid until{" "}
              {format(
                relayrResponse.payment_info[0].payment_deadline,
                "h:mm:ss aaa"
              )}
              .
              <Button
                variant="link"
                size="sm"
                className="italic text-xs px-1"
                disabled={isLoading}
                onClick={() => reset()}
              >
                clear quote
              </Button>
            </div>
            <div className="mt-4 w-full">
              <PayAndDeploy
                relayrResponse={relayrResponse}
                revnetTokenSymbol={revnetTokenSymbol}
              />
            </div>
          </div>
        )}
      </div>
    </div>
  </div>
  );
}<|MERGE_RESOLUTION|>--- conflicted
+++ resolved
@@ -42,15 +42,6 @@
     <Stages disabled={validBundle} />
     <Divider />
 
-<<<<<<< HEAD
-    <ChainSelect disabled={validBundle} />
-    {/* Quote and Depoly */}
-    <div className="flex flex-col md:flex-row md:justify-between items-center gap-6 mt-8">
-      <div className="w-full md:w-1/2">
-        <ChainOperator disabled={validBundle} />
-      </div>
-      <div className="w-full md:w-1/2 flex flex-col items-center">
-=======
       <ChainSelect disabled={validBundle} />
       {/* Quote and Depoly */}
       <div className="md:col-start-2 md:col-span-2 md:-mt-20">
@@ -61,7 +52,6 @@
             <ChainSplits disabled={validBundle} />
           </>
         )}
->>>>>>> f516bd06
         <QuoteButton
           isLoading={isLoading}
           validBundle={validBundle}
@@ -97,6 +87,5 @@
         )}
       </div>
     </div>
-  </div>
   );
 }