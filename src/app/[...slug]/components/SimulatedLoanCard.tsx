--- conflicted
+++ resolved
@@ -6,10 +6,8 @@
   grossBorrowedEth,
   feeData,
   actualPrepaidFee,
-<<<<<<< HEAD
   feeConstants,
-=======
->>>>>>> 2daf807a
+  actualPrepaidFee,
 }: {
   collateralAmount: string;
   tokenSymbol: string;
@@ -18,19 +16,16 @@
   grossBorrowedEth: number;
   feeData: { year: number; totalCost: number }[];
   actualPrepaidFee?: number;
-<<<<<<< HEAD
+  actualPrepaidFee?: number;
   feeConstants?: {
     totalProtocolFeePercent?: number;
     minPrepaidFeePercent?: number;
     revPrepaidFeePercent?: number;
   };
-=======
->>>>>>> 2daf807a
 }) {
     // Get the max cost from the fee data (last data point)
     const maxCost = feeData[feeData.length - 1]?.totalCost ?? grossBorrowedEth;
     
-<<<<<<< HEAD
     // Calculate loan processing fees (protocol fee + REV fee = 3%)
     const protocolFee = grossBorrowedEth * (feeConstants?.minPrepaidFeePercent ?? 2.5) / 100;
     const revFee = grossBorrowedEth * (feeConstants?.revPrepaidFeePercent ?? 0.5) / 100;
@@ -46,10 +41,6 @@
     const monthsToPrepay = Math.round((parseFloat(prepaidPercent) / 50) * 120);
     const prepaidYears = Math.floor(monthsToPrepay / 12);
     const prepaidMonths = monthsToPrepay % 12;
-=======
-    // Use actual prepaid fee if provided, otherwise fall back to calculation
-    const prepaidFeeAmount = actualPrepaidFee ?? (grossBorrowedEth * (parseFloat(prepaidPercent) / 100));
->>>>>>> 2daf807a
     
     // The amount to wallet is already calculated correctly and passed in as ethToWallet
     const amountToWallet = ethToWallet;
